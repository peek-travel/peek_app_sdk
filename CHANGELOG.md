# Changelog

All notable changes to this project will be documented in this file.

The format is based on [Keep a Changelog](https://keepachangelog.com/en/1.0.0/),
and this project adheres to [Semantic Versioning](https://semver.org/spec/v2.0.0.html).

<<<<<<< HEAD
## [2025-11-25]

### Changed

- Updated core Odyssey `a.btn` button link styling in `assets/components/core-components.css` to remove underlines from button links per internal design rules.
=======
## [2025-12-02]

### Added
- Events can now be routed to a PostHog project of your choosing by configuring `:posthog_key`.
  - `PeekAppSDK.Metrics.track_install/2` will automatically identify the partner in PostHog on install (sets `name` and `is_test`) and then capture `app.install`.
  - `PeekAppSDK.Metrics.track/3` (partner variant) sends custom events to PostHog and automatically includes `distinct_id`, `partner_id`, `partner_name`, `partner_is_test`, and `app_slug`.

### Changed
- BREAKING: Metrics API is now partner-first for key functions:
  - `PeekAppSDK.Metrics.track/3` now expects a partner map as the first argument when routing to PostHog (`track(partner, event_id, payload)`).
  - `PeekAppSDK.Metrics.track_install/2` now expects a partner map as the first argument and will identify + capture in PostHog when configured.
  - `PeekAppSDK.Metrics.track_uninstall/2` now expects a partner map as the first argument and will capture `app.uninstall` in PostHog when configured.

Migration examples:
- Before:
  - `PeekAppSDK.Metrics.track("order.placed", %{anonymousId: partner_id, level: "info"})`
  - `PeekAppSDK.Metrics.track_install(partner_id, partner_name, is_test)`
  - `PeekAppSDK.Metrics.track_uninstall(partner_id, partner_name, is_test)`
- After:
  - `PeekAppSDK.Metrics.track(%{external_refid: partner_id, name: partner_name, is_test: is_test}, "order.placed", %{level: "info"})`
  - `PeekAppSDK.Metrics.track_install(%{external_refid: partner_id, name: partner_name, is_test: is_test})`
  - `PeekAppSDK.Metrics.track_uninstall(%{external_refid: partner_id, name: partner_name, is_test: is_test})`

Note: Legacy arities remain temporarily for compatibility but are considered deprecated and may be removed in the next major release.

### Fixed
- Cosmetic fix for the activity picker component.

>>>>>>> 4a97456b

## [2025-11-24]

### Added

- Added new icon variants to `odyssey_icon`: `alert`, `warning`, `info`, `success`, `cancel`, `arrow-left`, `trashcan`, and `loading`.

## [2025-11-20]

### Added

- Added `odyssey_prefix_input` component for prefixed inputs (for example currency and percentages) in the Odyssey UI library.
  - Supports both standalone usage and `Phoenix.HTML.Form` field integration.
  - Documented and showcased in the demo app under the Forms tab with discount and percentage examples.
- Added `odyssey_date_picker` component for selecting dates with Odyssey styling and icons.
  - Supports both standalone usage and `Phoenix.HTML.Form` field integration.
  - Included in the demo app under the Forms tab with start/expiration date examples.
  - Ships with focused tests to keep Odyssey UI coverage high.

### Changed

- Updated Odyssey `.btn` disabled styles so each variant keeps its own color when disabled, instead of using DaisyUI's generic disabled background.

### Fixed

- Fixed a bug where changeset errors were being reset and not displayed by the prefix input when used with a form field; validation errors from the changeset now render correctly.

## [2025-11-11]

### Added

- Added optional `label` attribute to `odyssey_activity_picker` component
  - When a label is provided, the activity picker is automatically wrapped in a fieldset with proper label styling
  - Follows the same pattern as Phoenix core input components for consistency
  - Maintains 100% backward compatibility - existing usage without labels continues to work unchanged

### Fixed

- Toggle button no longer emits an event when clicking the already-selected option, preventing redundant LiveView events in both standalone and form-integrated usage.

## [2025-11-07]

### Added

- Added optional `label` attribute to `odyssey_toggle_button` and `odyssey_toggle_button_input` components
  - When a label is provided, the toggle button is automatically wrapped in a fieldset with proper label styling
  - Follows the same pattern as Phoenix core input components for consistency
  - Maintains 100% backward compatibility - existing usage without labels continues to work unchanged
  - Works seamlessly with both standalone and form-integrated usage

## [2025-11-04]

### Added

- Added `odyssey_toggle_button` component from Odyssey
- Created the beginning of a demo project

### Removed

- **BREAKING**: Removed core components - applications should use their own core component file from Phoenix instead of relying on shared components to make Phoenix upgrades easier

## [2025-10-15]

### Changed

- **BREAKING**: Configuration key `peek_app_key` has been renamed to `peek_api_key`
- **BREAKING**: Configuration key `peek_api_url` has been deprecated in favor of `peek_api_base_url`
  - The new `peek_api_base_url` should contain only the base URL (e.g., `"https://apps.peekapis.com"`)
  - The SDK automatically appends appropriate paths (e.g., `/backoffice-gql`) for different API endpoints
  - **Migration path**:
    - Existing apps using `peek_api_url` will continue to work for backoffice calls with deprecation warnings
    - New features like `update_configuration_status` will fail with clear migration instructions if `peek_api_url` is configured
    - Update your configuration from:

      ```elixir
      config :peek_app_sdk,
        peek_api_url: "https://apps.peekapis.com/backoffice-gql"
      ```

      to:

      ```elixir
      config :peek_app_sdk,
        peek_api_base_url: "https://apps.peekapis.com"
      ```

### Added

- Support for passing `x-peek-auth` token in request body parameters for scenarios where custom headers cannot be controlled (e.g., form submissions, third-party integrations)
  - Body parameters take precedence over headers when both are present
  - Enables authentication in form submission scenarios and legacy systems
- Configuration validation that prevents use of deprecated `peek_api_url` with new features
- Deprecation warnings when using legacy `peek_api_url` configuration for backoffice calls
- Clear error messages with migration instructions for deprecated configuration

### Fixed

- URL construction now properly handles base URLs without hardcoded paths<|MERGE_RESOLUTION|>--- conflicted
+++ resolved
@@ -5,13 +5,6 @@
 The format is based on [Keep a Changelog](https://keepachangelog.com/en/1.0.0/),
 and this project adheres to [Semantic Versioning](https://semver.org/spec/v2.0.0.html).
 
-<<<<<<< HEAD
-## [2025-11-25]
-
-### Changed
-
-- Updated core Odyssey `a.btn` button link styling in `assets/components/core-components.css` to remove underlines from button links per internal design rules.
-=======
 ## [2025-12-02]
 
 ### Added
@@ -40,7 +33,11 @@
 ### Fixed
 - Cosmetic fix for the activity picker component.
 
->>>>>>> 4a97456b
+## [2025-11-25]
+
+### Changed
+
+- Updated core Odyssey `a.btn` button link styling in `assets/components/core-components.css` to remove underlines from button links per internal design rules.
 
 ## [2025-11-24]
 
